import React, { useState } from 'react';
import { 
  ChevronDown, 
  ChevronUp,
  User,
  LogOut,
  Cloud,
  LayoutDashboard,
  Edit3,
  Layers,
  Search,
  Folder,
  Settings,
  HelpCircle,
  PanelLeftClose,
  FolderOpen,
  FileText
} from 'lucide-react';

// Nimbus Note Logo Component
const NimbusLogo = ({ isCollapsed }: { isCollapsed: boolean }) => {
  if (isCollapsed) {
    return (
      <svg 
        version="1.1" 
        viewBox="0 0 107.5 112.6" 
        className="w-8 h-8 text-gray-800"
        xmlns="http://www.w3.org/2000/svg"
      >
        <path fill="currentColor" d="M61.8,69.1c-4-3.4-9.2-8-14.7-12.9l0,0C33.8,44.4,18.9,31.5,18.6,31c-0.6-0.7-1.6-0.6-1.8-0.6c-0.1,0,0,0,0,0H4.5
        c-1.2,0-2.2,1-2.2,2.2v48c0,1.2,1,2.2,2.2,2.2h9.7c0.1,0,0.3,0,0.3-0.3V45.4l0,0l0,0l0,0l0,0c0-0.6,0.6-1,1.2-1s0.4,0,0.6,0.1l0,0
        l0,0c0,0,0,0,0.1,0l21.8,18.9l0,0l4,3.4l0,0l13.8,12l3.1,2.7l0,0c1.6,1.9,2.5,4.3,2.5,7c0,6.4-5.5,11.6-12.2,11.6
        s-12.2-5.2-12.2-11.6s1.5-6.2,3.9-8.3s0-0.3,0-0.4l-8.3-7.1c0,0-0.3,0-0.4,0c-4.3,4.2-6.8,9.8-6.8,15.9c0,12.6,10.7,22.7,24.1,22.7
        S73.7,101,73.7,88.5s-4.3-13.1-4.6-13.4s0,0,0,0c-0.1-0.1-3-2.7-7.1-6.2L61.8,69.1z"/>
        <path fill="currentColor" d="M45.8,44c4,3.4,9.2,8,14.7,12.9l0,0C73.9,68.6,88.7,81.6,89,82c0.6,0.7,1.8,0.6,1.8,0.6h2.1h1.3h8.9c1.2,0,2.2-1,2.2-2.2
        v-48c0-1.2-1-2.2-2.2-2.2h-10v37.4l0,0l0,0l0,0l0,0c0,0.6-0.6,1-1.2,1s-0.4,0-0.6-0.1l0,0l0,0c0,0,0,0-0.1,0L69.4,49.6l0,0l-4-3.4
        l0,0l-13.8-12l-3.1-2.7c-1.6-1.9-2.5-4.3-2.5-7c0-6.4,5.5-11.6,12.2-11.6c6.7,0,12.2,5.2,12.2,11.6s-1.6,6.5-4,8.6l8.8,7.6
        c4.3-4.2,7-9.8,7-16.2C82,11.9,71.4,1.8,58,1.8S33.9,12.1,33.9,24.5s4.6,13.4,4.6,13.4s2.8,2.5,7.1,6.2L45.8,44z"/>
      </svg>
    );
  }
  
  return (
    <div className="flex items-center space-x-3">
      <svg 
        version="1.1" 
        viewBox="0 0 608.8 118" 
        className="h-8 w-auto text-gray-800"
        xmlns="http://www.w3.org/2000/svg"
      >
        <path fill="currentColor" d="M73.1,74.5c-4-3.4-9.2-8-14.7-12.9l0,0C45,49.9,30.2,36.9,29.9,36.5c-0.6-0.7-1.6-0.6-1.8-0.6c-0.1,0,0,0,0,0H15.8
        c-1.2,0-2.2,1-2.2,2.2v48c0,1.2,1,2.2,2.2,2.2h9.7c0.1,0,0.3,0,0.3-0.3V50.9l0,0l0,0l0,0l0,0c0-0.6,0.6-1,1.2-1c0.6,0,0.4,0,0.6,0.1
        l0,0l0,0c0,0,0,0,0.1,0l21.8,18.9l0,0l4,3.4l0,0l13.8,12l3.1,2.7l0,0c1.6,1.9,2.5,4.3,2.5,7c0,6.4-5.5,11.6-12.2,11.6
        S48.6,100.3,48.6,94s1.5-6.2,3.9-8.3c2.4-2.1,0-0.3,0-0.4l-8.3-7.1c0,0-0.3,0-0.4,0c-4.3,4.2-6.8,9.8-6.8,15.9
        c0,12.6,10.7,22.7,24.1,22.7S85,106.4,85,94s-4.3-13.1-4.6-13.4c-0.3-0.3,0,0,0,0c-0.1-0.1-3-2.7-7.1-6.2L73.1,74.5z"/>
        <path fill="currentColor" d="M57,49.4c4,3.4,9.2,8,14.7,12.9l0,0C85.1,74.1,100,87,100.3,87.4c0.6,0.7,1.8,0.6,1.8,0.6h2.1h1.3h8.9c1.2,0,2.2-1,2.2-2.2
        v-48c0-1.2-1-2.2-2.2-2.2h-10V73l0,0l0,0l0,0l0,0c0,0.6-0.6,1-1.2,1s-0.4,0-0.6-0.1l0,0l0,0c0,0,0,0-0.1,0L80.7,55.1l0,0l-4-3.4l0,0
        l-13.8-12L59.7,37c-1.6-1.9-2.5-4.3-2.5-7c0-6.4,5.5-11.6,12.2-11.6S81.5,23.6,81.5,30s-1.6,6.5-4,8.6l8.8,7.6c4.3-4.2,7-9.8,7-16.2
        c0-12.6-10.7-22.7-24.1-22.7S45.2,17.5,45.2,30s4.6,13.4,4.6,13.4s2.8,2.5,7.1,6.2L57,49.4z"/>
        <g>
          <path fill="currentColor" d="M150.8,35.9h9.1l22.2,34.6l3.4,6.2l-0.2-40.9h8.7v53h-9.1l-22.2-34.5l-3.4-6.5l0.2,41h-8.7V35.9z"/>
          <path fill="currentColor" d="M205.2,32.8h8.3v9.4h-8.3V32.8z M205.2,47.4h8.3v41.6h-8.3V47.4z"/>
          <path fill="currentColor" d="M224,47.4h8.3v5.3c2.7-4.3,6.8-6.4,11.7-6.4c5.5,0,9.7,2.4,11.7,7.2c2.7-4.8,7.3-7.2,12.7-7.2c8.2,0,13.5,5.1,13.5,14.9
          v27.8h-8.3V62.9c0-6-2.3-9.7-7.4-9.7c-5.6,0-9,5.5-9,11.3v24.4h-8.3V62.9c0-6-2.3-9.7-7.4-9.7c-5.6,0-9,5.5-9,11.3v24.4H224V47.4z"/>
          <path fill="currentColor" d="M292.4,88.9V32.8h8.3v19.4c2.7-3.8,6.6-5.9,11.3-5.9c10.9,0,17.6,8.2,17.6,21.8c0,14.1-6.8,21.9-17.6,21.9
          c-4.8,0-8.7-2-11.3-5.7v4.7H292.4z M300.8,68c0,9.5,3.7,14.9,10.2,14.9c6.6,0,10.1-5.2,10.1-14.9c0-9.4-3.7-14.7-10.1-14.7
          C304.3,53.3,300.8,58.5,300.8,68z"/>
          <path fill="currentColor" d="M364.4,47.4h8.3v41.6h-8.3v-5.6c-2.7,4.4-7.1,6.6-12.4,6.6c-8.5,0-13.8-5-13.8-14.8V47.4h8.3v26.1c0,6,2.5,9.6,8,9.6
          c6.1,0,9.8-5.5,9.8-11.3V47.4z"/>
          <path fill="currentColor" d="M416.4,76.9c0,7.9-7.1,13-17.2,13s-17.2-4.7-18.7-14.6h8.3c0.9,5.2,4.8,8.1,10.6,8.1c5.6,0,8.6-2.5,8.6-6
          c0-10.4-26.2-1.6-26.2-18.7c0-6.5,5.1-12.5,15.6-12.5c9.3,0,16.1,4.3,17.5,14.7h-8.3c-0.9-5.9-4.2-8-9.5-8c-4.6,0-7.3,2.3-7.3,5.4
          C389.8,68.9,416.4,60,416.4,76.9z"/>
          <path fill="currentColor" d="M440.6,35.9h9.1L472,70.5l3.4,6.2l-0.2-40.9h8.7v53h-9.1l-22.2-34.5l-3.4-6.5l0.2,41h-8.7V35.9z"/>
          <path fill="currentColor" d="M493,68.2c0-14.1,7.6-21.9,19.4-21.9c12.1,0,19.4,8.3,19.4,21.9c0,14-7.6,21.8-19.4,21.8C500.3,89.9,493,81.7,493,68.2z
          M523.3,68.2c0-9.5-3.9-14.9-10.9-14.9s-10.9,5.2-10.9,14.9c0,9.4,3.9,14.7,10.9,14.7C519.5,82.9,523.3,77.8,523.3,68.2z"/>
          <path fill="currentColor" d="M541.4,53.8h-5.6v-6.5h5.6v-9.6h8.3v9.6h9v6.5h-9v22.2c0,4.8,1.3,7,7.2,7h1.6v6.1c-0.9,0.5-2.9,0.8-5.2,0.8
          c-8.1,0-11.9-4.4-11.9-13.4V53.8z"/>
          <path fill="currentColor" d="M583.1,89.9c-12.2,0-19.7-8.2-19.7-21.8c0-14.1,7.5-21.9,19.3-21.9c12,0,19.3,8.1,19.3,21.5v2h-30.1
          c0.5,8.5,4.4,13.3,11.2,13.3c5.3,0,9-2.5,10.5-7.6h8.7C600,85,592.8,89.9,583.1,89.9z M572.1,64h21.2c-1-7-4.7-10.8-10.6-10.8
          C576.7,53.2,573.1,57,572.1,64z"/>
        </g>
      </svg>
    </div>
  );
};

// User Avatar Component
const UserAvatar = ({ isCollapsed }: { isCollapsed: boolean }) => {
  const initials = "SB"; // SBrev30 initials
  
  return (
    <div className={`${isCollapsed ? 'w-6 h-6' : 'w-8 h-8'} bg-white-200 rounded-lg flex items-center justify-center border-2 border-gray-300 hover:border-[#e8ddc1] transition-colors duration-150`}>
      <span className={`text-gray-700 font-semibold ${isCollapsed ? 'text-xs' : 'text-sm'}`}>{initials}</span>
    </div>
  );
};

// Enhanced Tooltip Component for collapsed state
const Tooltip = ({ content, children, position = 'right' }: { 
  content: string; 
  children: React.ReactNode;
  position?: 'right' | 'left' | 'top' | 'bottom';
}) => {
  const positionClasses = {
    right: 'left-16 top-1/2 transform -translate-y-1/2',
    left: 'right-16 top-1/2 transform -translate-y-1/2',
    top: 'bottom-full left-1/2 transform -translate-x-1/2 mb-2',
    bottom: 'top-full left-1/2 transform -translate-x-1/2 mt-2'
  };

  return (
    <div className="relative group">
      {children}
      <div className={`absolute ${positionClasses[position]} px-3 py-2 bg-gray-900 text-white text-xs rounded opacity-0 group-hover:opacity-100 transition-opacity duration-200 pointer-events-none z-[300] whitespace-nowrap shadow-lg`}>
        {content}
        {/* Arrow for tooltip */}
        {position === 'right' && (
          <div className="absolute right-full top-1/2 transform -translate-y-1/2 border-4 border-transparent border-r-gray-900"></div>
        )}
      </div>
    </div>
  );
};

// Enhanced Dropdown Menu for collapsed state
const CollapsedDropdownMenu = ({ 
  item, 
  onItemClick, 
  activeView,
  isVisible 
}: { 
  item: any; 
  onItemClick: (view: string) => void;
  activeView: string;
  isVisible: boolean;
}) => (
  <div className={`absolute left-14 top-0 bg-white border border-gray-200 rounded-lg shadow-xl py-2 transition-opacity duration-200 z-[200] min-w-[200px] ${
    isVisible ? 'opacity-100 pointer-events-auto' : 'opacity-0 pointer-events-none'
  }`}>
    <div className="px-3 py-2 text-sm font-semibold text-gray-900 border-b border-gray-100">
      {item.label}
    </div>
    {item.hasDropdown && item.subItems ? (
      <div className="py-1">
        {item.subItems.map((subItem: any) => {
          const isSubActive = activeView === subItem.id;
          return (
            <button
              key={subItem.id}
              onClick={() => onItemClick(subItem.id)}
              className={`w-full text-left px-3 py-2 text-sm transition-colors duration-150 hover:bg-[#e8ddc1] hover:text-gray-900 ${
                isSubActive
                  ? 'bg-[#e8ddc1] text-gray-900 font-medium'
                  : 'text-gray-600'
              }`}
            >
              {subItem.label}
            </button>
          );
        })}
      </div>
    ) : (
      <div className="py-1">
        <button
          onClick={() => onItemClick(item.id)}
          className="w-full text-left px-3 py-2 text-sm text-gray-600 hover:bg-[#e8ddc1] hover:text-gray-900 transition-colors duration-150"
        >
          Go to {item.label}
        </button>
      </div>
    )}
  </div>
);

interface MenuItem {
  id: string;
  label: string;
  icon: React.ComponentType<{ className?: string }>;
  hasDropdown?: boolean;
  subItems?: { id: string; label: string }[];
  isNew?: boolean;
}

const menuItems: MenuItem[] = [
  {
    id: 'dashboard',
    label: 'Dashboard',
    icon: LayoutDashboard,
  },
  {
    id: 'projects', // Changed to directly navigate to projects
    label: 'Write',
    icon: Edit3,
    hasDropdown: true,
    subItems: [
      { id: 'projects', label: 'Projects' },
      { id: 'write', label: 'Chapters' }
    ]
  },
  {
    id: 'canvas',
    label: 'Canvas',
    icon: Layers,
    isNew: false
  },
  {
    id: 'planning',
    label: 'Planning',
    icon: Search,
    hasDropdown: true,
    subItems: [
      { id: 'outline', label: 'Outline' },
      { id: 'plot', label: 'Plot' },
      { id: 'characters', label: 'Characters' },
      { id: 'world-building', label: 'World Building' }
    ]
  },
  {
    id: 'files',
    label: 'Files',
    icon: Folder,
  },
  {
    id: 'settings',
    label: 'Settings',
    icon: Settings,
    hasDropdown: true,
    subItems: [
      { id: 'history', label: 'History' },
      { id: 'integrations', label: 'Integrations' }
    ]
  },
  {
    id: 'help',
    label: 'Help & Support',
    icon: HelpCircle,
    hasDropdown: true,
    subItems: [
      { id: 'help-topics', label: 'Help Topics' },
      { id: 'get-started', label: 'Get Started' },
      { id: 'ask-question', label: 'Ask A Question' },
      { id: 'get-feedback', label: 'Get Feedback' }
    ]
  }
];

interface SidebarProps {
  activeView?: string;
  onViewChange?: (view: string) => void;
  isCollapsed?: boolean;
  onToggle?: () => void;
}

<<<<<<< HEAD
export default function EnhancedNimbusSidebar({ activeView = 'dashboard', onViewChange }: SidebarProps) {
  const [expandedItems, setExpandedItems] = useState<string[]>(['planning', 'settings']);
  const [isCollapsed, setIsCollapsed] = useState(false);
  const [activeDropdown, setActiveDropdown] = useState<string | null>(null);
=======
export default function Sidebar({ 
  activeView = 'dashboard', 
  onViewChange,
  isCollapsed: externalCollapsed,
  onToggle
}: SidebarProps) {
  const [expandedItems, setExpandedItems] = useState<string[]>(['projects', 'planning', 'settings']);
  const [internalCollapsed, setInternalCollapsed] = useState(false);

  // Use external collapsed state if provided, otherwise use internal
  const isCollapsed = externalCollapsed !== undefined ? externalCollapsed : internalCollapsed;
  
  const toggleCollapsed = () => {
    if (onToggle) {
      onToggle();
    } else {
      setInternalCollapsed(prev => !prev);
    }
  };
>>>>>>> 28798b7f

  const toggleExpanded = (itemId: string) => {
    setExpandedItems(prev => 
      prev.includes(itemId) 
        ? prev.filter(id => id !== itemId)
        : [...prev, itemId]
    );
  };

  const isExpanded = (itemId: string) => expandedItems.includes(itemId);

  const handleItemClick = (view: string) => {
    // When collapsed and clicking on a main item with dropdown, don't expand the dropdown
    // Just navigate to the main item
    if (isCollapsed) {
      if (onViewChange) {
        onViewChange(view);
      }
      return;
    }
    
    // When expanded, normal behavior
    if (onViewChange) {
      onViewChange(view);
    }
  };

  const handleCollapsedItemClick = (itemId: string) => {
    if (activeDropdown === itemId) {
      setActiveDropdown(null);
    } else {
      setActiveDropdown(itemId);
    }
  };

  const handleDropdownItemClick = (view: string) => {
    setActiveDropdown(null); // Close dropdown after selection
    if (onViewChange) {
      onViewChange(view);
    }
  };

  const isItemActive = (itemId: string, subItems?: { id: string; label: string }[]) => {
    // Special handling for write section
    if (itemId === 'projects' && (activeView === 'projects' || activeView === 'write' || activeView === 'editor')) {
      return true;
    }
    
    return activeView === itemId || (subItems?.some(sub => activeView === sub.id));
  };

  return (
<<<<<<< HEAD
    <div className="flex h-screen bg-gray-50">
      {/* Sidebar */}
      <div className={`bg-white border-r border-gray-200 transition-all duration-300 ${
        isCollapsed ? 'w-16' : 'w-64'
      } flex flex-col flex-shrink-0 ${isCollapsed ? 'overflow-visible' : ''}`}>
        
        {/* Header */}
        <div className="p-4 border-b border-gray-200 flex-shrink-0">
          <div className="flex items-center justify-center">
            <div>
              <NimbusLogo isCollapsed={isCollapsed} />
            </div>
          </div>
=======
    <div className={`bg-white border-r border-gray-200 transition-all duration-300 ${
      isCollapsed ? 'w-16' : 'w-64'
    } flex flex-col flex-shrink-0 h-screen`}>
      
      {/* Header */}
      <div className="p-4 border-b border-gray-200">
        <div className="flex items-center justify-center">
          <NimbusLogo isCollapsed={isCollapsed} />
>>>>>>> 28798b7f
        </div>
      </div>

<<<<<<< HEAD
        {/* Navigation */}
        <nav className={`flex-1 py-4 ${isCollapsed ? 'overflow-visible' : 'overflow-y-auto'}`}>
          <ul className="space-y-1 px-3">
            {menuItems.map((item) => {
              const Icon = item.icon;
              const isActive = isItemActive(item.id, item.subItems);

              if (isCollapsed) {
                return (
                  <li key={item.id} className="relative">
                    <div className="relative">
                      {activeDropdown !== item.id ? (
                        <Tooltip content={item.label}>
                          <button
                            onClick={() => {
                              if (item.hasDropdown) {
                                handleCollapsedItemClick(item.id);
                              } else {
                                handleItemClick(item.id);
                              }
                            }}
                            className={`w-full flex items-center justify-center px-3 py-2.5 rounded-lg transition-colors duration-150 relative ${
                              isActive 
                                ? 'bg-[#eae4d3] text-gray-900' 
                                : 'text-gray-600 hover:bg-[#e8ddc1] hover:text-gray-900'
                            }`}
                          >
                            <Icon className="w-5 h-5 flex-shrink-0" />
                            {item.isNew && (
                              <div className="absolute -top-1 -right-1 w-3 h-3 bg-blue-500 rounded-full border-2 border-white"></div>
                            )}
                          </button>
                        </Tooltip>
                      ) : (
                        <button
                          onClick={() => {
                            if (item.hasDropdown) {
                              handleCollapsedItemClick(item.id);
                            } else {
                              handleItemClick(item.id);
                            }
                          }}
                          className={`w-full flex items-center justify-center px-3 py-2.5 rounded-lg transition-colors duration-150 relative ${
                            isActive 
                              ? 'bg-[#eae4d3] text-gray-900' 
                              : 'text-gray-600 hover:bg-[#e8ddc1] hover:text-gray-900'
                          }`}
                        >
                          <Icon className="w-5 h-5 flex-shrink-0" />
                          {item.isNew && (
                            <div className="absolute -top-1 -right-1 w-3 h-3 bg-blue-500 rounded-full border-2 border-white"></div>
                          )}
                        </button>
                      )}
                    </div>
                    
                    {/* Collapsed Dropdown Menu */}
                    {item.hasDropdown && (
                      <CollapsedDropdownMenu 
                        item={item}
                        onItemClick={handleDropdownItemClick}
                        activeView={activeView}
                        isVisible={activeDropdown === item.id}
                      />
                    )}
                  </li>
                );
              }
=======
      {/* Navigation */}
      <nav className="flex-1 overflow-y-auto py-4">
        <ul className="space-y-1 px-3">
          {menuItems.map((item) => {
            const Icon = item.icon;
            const isActive = isItemActive(item.id, item.subItems);
>>>>>>> 28798b7f

            if (isCollapsed) {
              return (
                <li key={item.id} className="relative group">
                  <Tooltip content={item.label}>
                    <button
                      onClick={() => handleItemClick(item.id)}
                      className={`w-full flex items-center justify-center px-3 py-2.5 rounded-lg transition-colors duration-150 relative ${
                        isActive 
                          ? 'bg-[#e8ddc1] text-gray-900' 
                          : 'text-gray-600 hover:bg-[#e8ddc1] hover:text-gray-900'
                      }`}
                    >
<<<<<<< HEAD
                      <div className="flex items-center space-x-3 min-w-0">
                        <Icon className="w-5 h-5 flex-shrink-0" />
                        <span className="font-medium truncate">{item.label}</span>
                      </div>
                      <div className="flex items-center space-x-2 flex-shrink-0">
                        {item.isNew && (
                          <span className="text-xs bg-blue-100 text-blue-800 px-2 py-0.5 rounded-full font-medium">
                            New
                          </span>
                        )}
                        {item.hasDropdown && (
                          <div className="flex-shrink-0">
                            {isExpanded(item.id) ? (
                              <ChevronUp className="w-4 h-4" />
                            ) : (
                              <ChevronDown className="w-4 h-4" />
                            )}
                          </div>
                        )}
                      </div>
                    </button>
                  </div>

                  {/* Dropdown items */}
                  {item.hasDropdown && isExpanded(item.id) && (
                    <ul className="mt-1 ml-8 space-y-1">
                      {item.subItems?.map((subItem) => {
                        const isSubActive = activeView === subItem.id;
                        return (
                          <li key={subItem.id}>
                            <button 
                              onClick={() => handleItemClick(subItem.id)}
                              className={`w-full text-left px-3 py-2 text-sm rounded-lg transition-colors duration-150 ${
                                isSubActive
                                  ? 'bg-[#e8ddc1] text-gray-900 font-medium'
                                  : 'text-gray-600 hover:text-gray-900 hover:bg-[#e8ddc1]'
                              }`}
                            >
                              {subItem.label}
                            </button>
                          </li>
                        );
                      })}
                    </ul>
=======
                      <Icon className="w-5 h-5 flex-shrink-0" />
                      {item.isNew && (
                        <div className="absolute -top-1 -right-1 w-3 h-3 bg-blue-500 rounded-full border-2 border-white"></div>
                      )}
                    </button>
                  </Tooltip>
                  
                  {/* Collapsed Dropdown Menu */}
                  {item.hasDropdown && (
                    <CollapsedDropdownMenu 
                      item={item}
                      onItemClick={handleItemClick}
                      activeView={activeView}
                    />
>>>>>>> 28798b7f
                  )}
                </li>
              );
            }

<<<<<<< HEAD
        {/* Bottom section */}
        <div className="border-t border-gray-200 flex-shrink-0">
          {/* User profile */}
          <div className="p-3">
            <div className={`flex items-center p-3 rounded-lg bg-gray-50 hover:bg-[#e8ddc1] transition-colors duration-150 ${
              isCollapsed ? 'justify-center' : 'space-x-3'
            }`}>
              <UserAvatar isCollapsed={isCollapsed} />
              {!isCollapsed && (
                <div className="flex-1 min-w-0">
                  <div className="font-medium text-gray-900 truncate">SBrev30</div>
                  <div className="text-sm text-gray-500">Admin</div>
                </div>
              )}
              {!isCollapsed && (
                <div className="flex space-x-1">
                  <Tooltip content="Profile">
                    <button className="p-1 hover:bg-[#e8ddc1] rounded transition-colors duration-150">
                      <User className="w-4 h-4 text-gray-400" />
                    </button>
                  </Tooltip>
                  <Tooltip content="Sign Out">
                    <button className="p-1 hover:bg-[#e8ddc1] rounded transition-colors duration-150">
                      <LogOut className="w-4 h-4 text-gray-400" />
                    </button>
                  </Tooltip>
=======
            return (
              <li key={item.id}>
                <div>
                  <button
                    onClick={() => {
                      if (item.hasDropdown) {
                        toggleExpanded(item.id);
                        // Also navigate to the main item
                        handleItemClick(item.id);
                      } else {
                        handleItemClick(item.id);
                      }
                    }}
                    className={`w-full flex items-center justify-between px-3 py-2.5 text-left rounded-lg transition-colors duration-150 ${
                      isActive 
                        ? 'bg-gray-100 text-gray-900' 
                        : 'text-gray-600 hover:bg-gray-50 hover:text-gray-900'
                    }`}
                  >
                    <div className="flex items-center space-x-3">
                      <Icon className="w-5 h-5 flex-shrink-0" />
                      <span className="font-medium">{item.label}</span>
                    </div>
                    <div className="flex items-center space-x-2">
                      {item.isNew && (
                        <span className="text-xs bg-blue-100 text-blue-800 px-2 py-0.5 rounded-full font-medium">
                          New
                        </span>
                      )}
                      {item.hasDropdown && (
                        <div className="flex-shrink-0">
                          {isExpanded(item.id) ? (
                            <ChevronUp className="w-4 h-4" />
                          ) : (
                            <ChevronDown className="w-4 h-4" />
                          )}
                        </div>
                      )}
                    </div>
                  </button>
>>>>>>> 28798b7f
                </div>

                {/* Dropdown items */}
                {item.hasDropdown && isExpanded(item.id) && (
                  <ul className="mt-1 ml-8 space-y-1">
                    {item.subItems?.map((subItem) => {
                      const isSubActive = activeView === subItem.id;
                      return (
                        <li key={subItem.id}>
                          <button 
                            onClick={() => handleItemClick(subItem.id)}
                            className={`w-full text-left px-3 py-2 text-sm rounded-lg transition-colors duration-150 ${
                              isSubActive
                                ? 'bg-gray-100 text-gray-900 font-medium'
                                : 'text-gray-600 hover:text-gray-900 hover:bg-gray-50'
                            }`}
                          >
                            {subItem.label}
                          </button>
                        </li>
                      );
                    })}
                  </ul>
                )}
              </li>
            );
          })}
        </ul>
      </nav>

      {/* Bottom section */}
      <div className="border-t border-gray-200">
        {/* User profile */}
        <div className="p-3">
          <div className={`flex items-center p-3 rounded-lg bg-gray-50 ${
            isCollapsed ? 'justify-center' : 'space-x-3'
          }`}>
            <UserAvatar isCollapsed={isCollapsed} />
            {!isCollapsed && (
              <div className="flex-1 min-w-0">
                <div className="font-medium text-gray-900 truncate">SBrev30</div>
                <div className="text-sm text-gray-500">Admin</div>
              </div>
            )}
            {!isCollapsed && (
              <div className="flex space-x-1">
                <Tooltip content="Profile">
                  <button className="p-1 hover:bg-gray-200 rounded transition-colors duration-150">
                    <User className="w-4 h-4 text-gray-400" />
                  </button>
                </Tooltip>
                <Tooltip content="Sign Out">
                  <button className="p-1 hover:bg-gray-200 rounded transition-colors duration-150">
                    <LogOut className="w-4 h-4 text-gray-400" />
                  </button>
                </Tooltip>
              </div>
            )}
          </div>
        </div>

<<<<<<< HEAD
          {/* Collapse button */}
          <div className="p-3">
            {isCollapsed ? (
              <Tooltip content="Expand Sidebar">
                <button 
                  onClick={() => setIsCollapsed(false)}
                  className="w-full flex justify-center p-2 text-gray-600 hover:text-gray-900 hover:bg-[#e8ddc1] rounded-lg transition-colors duration-150 border border-gray-200 hover:shadow-sm"
                >
                  <PanelLeftClose className="w-4 h-4 rotate-180" />
                </button>
              </Tooltip>
            ) : (
              <button 
                onClick={() => setIsCollapsed(true)}
                className="w-full flex items-center justify-center space-x-2 px-3 py-2 text-gray-600 hover:text-gray-900 hover:bg-[#e8ddc1] rounded-lg transition-colors duration-150 border border-gray-200 hover:shadow-sm"
=======
        {/* Collapse button */}
        <div className="p-3">
          {isCollapsed ? (
            <Tooltip content="Expand Sidebar">
              <button 
                onClick={toggleCollapsed}
                className="w-full flex justify-center p-2 text-gray-600 hover:text-gray-900 hover:bg-gray-50 rounded-lg transition-colors duration-150 border border-gray-200 hover:shadow-sm"
>>>>>>> 28798b7f
              >
                <PanelLeftClose className="w-4 h-4 rotate-180" />
              </button>
            </Tooltip>
          ) : (
            <button 
              onClick={toggleCollapsed}
              className="w-full flex items-center justify-center space-x-2 px-3 py-2 text-gray-600 hover:text-gray-900 hover:bg-gray-50 rounded-lg transition-colors duration-150 border border-gray-200 hover:shadow-sm"
            >
              <PanelLeftClose className="w-4 h-4" />
              <span className="font-medium">Collapse</span>
            </button>
          )}
        </div>
      </div>
    </div>
  );
}

<<<<<<< HEAD
export const Sidebar = EnhancedNimbusSidebar;
=======
export { Sidebar };
>>>>>>> 28798b7f
<|MERGE_RESOLUTION|>--- conflicted
+++ resolved
@@ -251,12 +251,12 @@
   onToggle?: () => void;
 }
 
-<<<<<<< HEAD
+
 export default function EnhancedNimbusSidebar({ activeView = 'dashboard', onViewChange }: SidebarProps) {
   const [expandedItems, setExpandedItems] = useState<string[]>(['planning', 'settings']);
   const [isCollapsed, setIsCollapsed] = useState(false);
   const [activeDropdown, setActiveDropdown] = useState<string | null>(null);
-=======
+
 export default function Sidebar({ 
   activeView = 'dashboard', 
   onViewChange,
@@ -276,7 +276,7 @@
       setInternalCollapsed(prev => !prev);
     }
   };
->>>>>>> 28798b7f
+
 
   const toggleExpanded = (itemId: string) => {
     setExpandedItems(prev => 
@@ -329,7 +329,7 @@
   };
 
   return (
-<<<<<<< HEAD
+
     <div className="flex h-screen bg-gray-50">
       {/* Sidebar */}
       <div className={`bg-white border-r border-gray-200 transition-all duration-300 ${
@@ -343,7 +343,7 @@
               <NimbusLogo isCollapsed={isCollapsed} />
             </div>
           </div>
-=======
+
     <div className={`bg-white border-r border-gray-200 transition-all duration-300 ${
       isCollapsed ? 'w-16' : 'w-64'
     } flex flex-col flex-shrink-0 h-screen`}>
@@ -352,11 +352,11 @@
       <div className="p-4 border-b border-gray-200">
         <div className="flex items-center justify-center">
           <NimbusLogo isCollapsed={isCollapsed} />
->>>>>>> 28798b7f
+
         </div>
       </div>
 
-<<<<<<< HEAD
+
         {/* Navigation */}
         <nav className={`flex-1 py-4 ${isCollapsed ? 'overflow-visible' : 'overflow-y-auto'}`}>
           <ul className="space-y-1 px-3">
@@ -425,14 +425,14 @@
                   </li>
                 );
               }
-=======
+
       {/* Navigation */}
       <nav className="flex-1 overflow-y-auto py-4">
         <ul className="space-y-1 px-3">
           {menuItems.map((item) => {
             const Icon = item.icon;
             const isActive = isItemActive(item.id, item.subItems);
->>>>>>> 28798b7f
+
 
             if (isCollapsed) {
               return (
@@ -446,7 +446,7 @@
                           : 'text-gray-600 hover:bg-[#e8ddc1] hover:text-gray-900'
                       }`}
                     >
-<<<<<<< HEAD
+
                       <div className="flex items-center space-x-3 min-w-0">
                         <Icon className="w-5 h-5 flex-shrink-0" />
                         <span className="font-medium truncate">{item.label}</span>
@@ -491,7 +491,7 @@
                         );
                       })}
                     </ul>
-=======
+
                       <Icon className="w-5 h-5 flex-shrink-0" />
                       {item.isNew && (
                         <div className="absolute -top-1 -right-1 w-3 h-3 bg-blue-500 rounded-full border-2 border-white"></div>
@@ -506,13 +506,13 @@
                       onItemClick={handleItemClick}
                       activeView={activeView}
                     />
->>>>>>> 28798b7f
+
                   )}
                 </li>
               );
             }
 
-<<<<<<< HEAD
+
         {/* Bottom section */}
         <div className="border-t border-gray-200 flex-shrink-0">
           {/* User profile */}
@@ -539,7 +539,7 @@
                       <LogOut className="w-4 h-4 text-gray-400" />
                     </button>
                   </Tooltip>
-=======
+
             return (
               <li key={item.id}>
                 <div>
@@ -580,7 +580,7 @@
                       )}
                     </div>
                   </button>
->>>>>>> 28798b7f
+
                 </div>
 
                 {/* Dropdown items */}
@@ -642,7 +642,7 @@
           </div>
         </div>
 
-<<<<<<< HEAD
+
           {/* Collapse button */}
           <div className="p-3">
             {isCollapsed ? (
@@ -658,7 +658,7 @@
               <button 
                 onClick={() => setIsCollapsed(true)}
                 className="w-full flex items-center justify-center space-x-2 px-3 py-2 text-gray-600 hover:text-gray-900 hover:bg-[#e8ddc1] rounded-lg transition-colors duration-150 border border-gray-200 hover:shadow-sm"
-=======
+
         {/* Collapse button */}
         <div className="p-3">
           {isCollapsed ? (
@@ -666,7 +666,7 @@
               <button 
                 onClick={toggleCollapsed}
                 className="w-full flex justify-center p-2 text-gray-600 hover:text-gray-900 hover:bg-gray-50 rounded-lg transition-colors duration-150 border border-gray-200 hover:shadow-sm"
->>>>>>> 28798b7f
+
               >
                 <PanelLeftClose className="w-4 h-4 rotate-180" />
               </button>
@@ -686,8 +686,7 @@
   );
 }
 
-<<<<<<< HEAD
+
 export const Sidebar = EnhancedNimbusSidebar;
-=======
+
 export { Sidebar };
->>>>>>> 28798b7f
